language: python
dist: xenial

matrix:
  include:
    - os: linux
      python: 3.6
      env: PYTHON=3.6 OS=LINUX SKLEARN_N_JOBS=1
      before_script: pip install -U https://s3-us-west-2.amazonaws.com/ray-wheels/latest/ray-0.9.0.dev0-cp36-cp36m-manylinux1_x86_64.whl
    - os: osx
      osx_image: xcode9.4
      language: generic
      env: PYTHON=3.6 PYTHONWARNINGS=ignore OS=MAC SKLEARN_N_JOBS=1
    - os: linux
      python: 3.7
      env: PYTHON=3.7 OS=LINUX SKLEARN_N_JOBS=1
      before_script: pip install -U https://s3-us-west-2.amazonaws.com/ray-wheels/latest/ray-0.9.0.dev0-cp37-cp37m-manylinux1_x86_64.whl
    - os: osx
      osx_image: xcode10.2
      language: generic
      env: PYTHON=3.7 PYTHONWARNINGS=ignore OS=MAC SKLEARN_N_JOBS=1
    - os: linux
      env: LINT=1 PYTHONWARNINGS=ignore
      # before_install:
      #   - sudo apt-get update -qq
      install:
        - pip install yapf==0.23.0 flake8==3.7.7 flake8-comprehensions flake8-quotes==2.0.0
      script:
        - bash ./tests/format.sh

notifications:
  email: false

install:
  - pip3 install -U -q pip
  - pip3 install -q -r requirements.txt
  - pip3 install --upgrade -q keras
  - pip3 install -U -q scikit-learn pytest
  # Nightly wheel installation
  # - pip3 install --pre --extra-index https://pypi.anaconda.org/scipy-wheels-nightly/simple -U scikit-learn

script:
  - if [ "$OS" == "MAC" ]; then brew install libomp; fi
  - python3 setup.py -q install
  - cd tests
<<<<<<< HEAD
  - python3 -m unittest test_randomizedsearch.py
  - python3 -m unittest test_gridsearch.py
  - declare -a arr=("AsyncHyperBandScheduler" "HyperBandScheduler" "MedianStoppingRule" "ASHAScheduler"); for s in "${arr[@]}"; do python3 schedulers.py --scheduler "$s"; done
=======
  - pytest -v --durations=0 -x test_randomizedsearch.py
  - pytest -v --durations=0 -x test_gridsearch.py
>>>>>>> 1fd8d14f
  - cd ../examples
  - for f in *.py; do python3 "$f"; done
  - if [ "$OS" == "LINUX" ]; then cd ~/ && git clone https://github.com/ray-project/ray && python ray/python/ray/setup-dev.py --yes && python3 ray/doc/source/tune/_tutorials/tune-sklearn.py; fi

cache:
  directories:
    - $HOME/tune-sklearn-cache<|MERGE_RESOLUTION|>--- conflicted
+++ resolved
@@ -43,14 +43,9 @@
   - if [ "$OS" == "MAC" ]; then brew install libomp; fi
   - python3 setup.py -q install
   - cd tests
-<<<<<<< HEAD
-  - python3 -m unittest test_randomizedsearch.py
-  - python3 -m unittest test_gridsearch.py
-  - declare -a arr=("AsyncHyperBandScheduler" "HyperBandScheduler" "MedianStoppingRule" "ASHAScheduler"); for s in "${arr[@]}"; do python3 schedulers.py --scheduler "$s"; done
-=======
   - pytest -v --durations=0 -x test_randomizedsearch.py
   - pytest -v --durations=0 -x test_gridsearch.py
->>>>>>> 1fd8d14f
+  - declare -a arr=("AsyncHyperBandScheduler" "HyperBandScheduler" "MedianStoppingRule" "ASHAScheduler"); for s in "${arr[@]}"; do python3 schedulers.py --scheduler "$s"; done
   - cd ../examples
   - for f in *.py; do python3 "$f"; done
   - if [ "$OS" == "LINUX" ]; then cd ~/ && git clone https://github.com/ray-project/ray && python ray/python/ray/setup-dev.py --yes && python3 ray/doc/source/tune/_tutorials/tune-sklearn.py; fi
