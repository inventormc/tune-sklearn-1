"""
An example training a XGBClassifier, performing
randomized search using TuneSearchCV.
"""

import warnings
from tune_sklearn import TuneSearchCV
from sklearn import datasets
from sklearn.model_selection import train_test_split
from xgboost import XGBClassifier

warnings.filterwarnings("ignore")

digits = datasets.load_digits()
x = digits.data
y = digits.target
x_train, x_test, y_train, y_test = train_test_split(x, y, test_size=.2)

# A parameter grid for XGBoost
params = {
    "min_child_weight": [1, 5, 10],
    "gamma": [0.5, 1, 1.5, 2, 5],
    "subsample": [0.6, 0.8, 1.0],
    "colsample_bytree": [0.6, 0.8, 1.0],
    "max_depth": [3, 4, 5],
}

xgb = XGBClassifier(
    learning_rate=0.02,
    n_estimators=50,
    objective="binary:logistic",
    silent=True,
    nthread=1,
)

digit_search = TuneSearchCV(
    xgb,
    param_distributions=params,
<<<<<<< HEAD
    n_iter=3,
    early_stopping="MedianStoppingRule",
=======
    n_trials=3,
>>>>>>> 78b53942
    # use_gpu=True # Commented out for testing on travis,
    # but this is how you would use gpu
)

digit_search.fit(x_train, y_train)
print(digit_search.best_params_)
print(digit_search.cv_results_)<|MERGE_RESOLUTION|>--- conflicted
+++ resolved
@@ -36,12 +36,8 @@
 digit_search = TuneSearchCV(
     xgb,
     param_distributions=params,
-<<<<<<< HEAD
-    n_iter=3,
     early_stopping="MedianStoppingRule",
-=======
     n_trials=3,
->>>>>>> 78b53942
     # use_gpu=True # Commented out for testing on travis,
     # but this is how you would use gpu
 )
