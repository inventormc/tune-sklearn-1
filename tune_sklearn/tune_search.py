--- conflicted
+++ resolved
@@ -273,11 +273,8 @@
                  max_iters=1,
                  search_optimization="random",
                  use_gpu=False,
-<<<<<<< HEAD
                  loggers=None,
-=======
                  pipeline_auto_early_stop=True,
->>>>>>> ff5e6027
                  **search_kwargs):
         search_optimization = search_optimization.lower()
         available_optimizations = [
@@ -338,11 +335,8 @@
             local_dir=local_dir,
             max_iters=max_iters,
             use_gpu=use_gpu,
-<<<<<<< HEAD
-            loggers=loggers)
-=======
+            loggers=loggers,
             pipeline_auto_early_stop=pipeline_auto_early_stop)
->>>>>>> ff5e6027
 
         self.param_distributions = param_distributions
         self.num_samples = n_trials
