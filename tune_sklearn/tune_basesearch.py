"""Parent class for a cross-validation interface
built with a Ray Tune back-end.

Implementation derived from referencing the equivalent
GridSearchCV interfaces from Dask and Optuna.

https://ray.readthedocs.io/en/latest/tune.html
https://dask.org
https://optuna.org
    -- Anthony Yu and Michael Chau
"""

from collections import defaultdict
from scipy.stats import rankdata
from sklearn.base import BaseEstimator
from sklearn.utils.validation import check_is_fitted
from sklearn.model_selection import check_cv
from sklearn.metrics._scorer import _check_multimetric_scoring
from sklearn.base import is_classifier
from sklearn.base import clone
from sklearn.exceptions import NotFittedError
import ray
from ray.tune.schedulers import (
    PopulationBasedTraining, AsyncHyperBandScheduler, HyperBandScheduler,
    MedianStoppingRule, TrialScheduler, ASHAScheduler)
from ray.tune.error import TuneError
import numpy as np
from numpy.ma import MaskedArray
import warnings
import multiprocessing
import os


class TuneBaseSearchCV(BaseEstimator):
    """Abstract base class for TuneGridSearchCV and TuneSearchCV"""

    defined_schedulers = [
        "PopulationBasedTraining", "AsyncHyperBandScheduler",
        "HyperBandScheduler", "MedianStoppingRule", "ASHAScheduler"
    ]

    @property
    def _estimator_type(self):
        """str: Returns the estimator's estimator type, such as 'classifier'
        or 'regressor'.

        """
        return self.estimator._estimator_type

    @property
    def best_params_(self):
        """dict: Parameter setting that gave the best results on the hold
        out data.

        For multi-metric evaluation, this is present only if ``refit`` is
        specified.

        """
        self._check_if_refit("best_params_")
        return self.best_params

    @property
    def best_score_(self):
        """float: Mean cross-validated score of the best_estimator

        For multi-metric evaluation, this is present only if ``refit``
        is specified.

        """
        self._check_if_refit("best_score_")
        return self.best_score

    @property
    def classes_(self):
        """list: Get the list of unique classes found in the target `y`."""
        self._check_is_fitted("classes_")
        return self.best_estimator_.classes_

    @property
    def decision_function(self):
        """function: Get decision_function on the estimator with the best
        found parameters.

        Only available if ``refit=True`` and the underlying estimator supports
        ``decision_function``.

        """
        self._check_is_fitted("decision_function")
        return self.best_estimator_.decision_function

    @property
    def inverse_transform(self):
        """function: Get inverse_transform on the estimator with the best found
        parameters.

        Only available if the underlying estimator implements
        ``inverse_transform`` and ``refit=True``.

        """
        self._check_is_fitted("inverse_transform")
        return self.best_estimator_.inverse_transform

    @property
    def predict(self):
        """function: Get predict on the estimator with the best found
        parameters.

        Only available if ``refit=True`` and the underlying estimator supports
        ``predict``.

        """
        self._check_is_fitted("predict")
        return self.best_estimator_.predict

    @property
    def predict_log_proba(self):
        """function: Get predict_log_proba on the estimator with the best found
        parameters.

        Only available if ``refit=True`` and the underlying estimator supports
        ``predict_log_proba``.

        """
        self._check_is_fitted("predict_log_proba")
        return self.best_estimator_.predict_log_proba

    @property
    def predict_proba(self):
        """function: Get predict_proba on the estimator with the best found
        parameters.

        Only available if ``refit=True`` and the underlying estimator supports
        ``predict_proba``.

        """
        self._check_is_fitted("predict_proba")
        return self.best_estimator_.predict_proba

    @property
    def transform(self):
        """function: Get transform on the estimator with the best found
        parameters.

        Only available if the underlying estimator supports ``transform`` and
        ``refit=True``.

        """
        self._check_is_fitted("transform")
        return self.best_estimator_.transform

    def _check_params(self):
        """Helper method to see if parameters passed in are valid.

        Raises:
            ValueError: if parameters are invalid.

        """
        if not hasattr(self.estimator, "fit"):
            raise ValueError("estimator must be a scikit-learn estimator.")

    def _check_if_refit(self, attr):
        """Helper method to see if the requested property is available based
        on the `refit` argument.

        Args:
            attr (str): Attribute requested by the user.

        Raises:
            AttributeError: If `self.refit` is False.

        """
        if not self.refit:
            raise AttributeError("'{}' is not a valid attribute with "
                                 "'refit=False'.".format(attr))

    def _check_is_fitted(self, method_name):
        """Helper method to see if the estimator has been fitted.

        Args:
            method_name (str): String of the method name called from the user.

        Raises:
            NotFittedError: If the estimator has not been fitted.
            TypeError: If the estimator is invalid (i.e. doesn't implement
                the sklearn estimator interface).

        """
        if not self.refit:
            msg = ("This {0} instance was initialized with refit=False. {1} "
                   "is available only after refitting on the best "
                   "parameters.").format(type(self).__name__, method_name)
            raise NotFittedError(msg)
        else:
            check_is_fitted(self)

    def _is_multimetric(self, scoring):
        """Helper method to see if multimetric scoring is
        being used

        Args:
            scoring (str, callable, list, tuple, or dict):
                the scoring being used
        """

        return isinstance(scoring, (list, tuple, dict))

    def __init__(self,
                 estimator,
                 early_stopping=None,
                 scoring=None,
                 n_jobs=None,
                 sk_n_jobs=-1,
                 cv=5,
                 refit=True,
                 verbose=0,
                 error_score="raise",
                 return_train_score=False,
                 local_dir="~/ray_results",
                 max_iters=10,
                 use_gpu=False):

        self.estimator = estimator

        if early_stopping and self._can_early_stop():
            self.max_iters = max_iters
            if early_stopping is True:
                # Override the early_stopping variable so
                # that it is resolved appropriately in
                # the next block
                early_stopping = "AsyncHyperBandScheduler"
            # Resolve the early stopping object
            if isinstance(early_stopping, str):
                if early_stopping in TuneBaseSearchCV.defined_schedulers:
                    if early_stopping == "PopulationBasedTraining":
                        self.early_stopping = PopulationBasedTraining(
                            metric="average_test_score")
                    elif early_stopping == "AsyncHyperBandScheduler":
                        self.early_stopping = AsyncHyperBandScheduler(
                            metric="average_test_score", max_t=max_iters)
                    elif early_stopping == "HyperBandScheduler":
                        self.early_stopping = HyperBandScheduler(
                            metric="average_test_score", max_t=max_iters)
                    elif early_stopping == "MedianStoppingRule":
                        self.early_stopping = MedianStoppingRule(
                            metric="average_test_score")
                    elif early_stopping == "ASHAScheduler":
                        self.early_stopping = ASHAScheduler(
                            metric="average_test_score", max_t=max_iters)
                else:
                    raise ValueError("{} is not a defined scheduler. "
                                     "Check the list of available schedulers."
                                     .format(early_stopping))
            elif isinstance(early_stopping, TrialScheduler):
                self.early_stopping = early_stopping
                self.early_stopping.metric = "average_test_score"
            else:
                raise TypeError("`early_stopping` must be a str, boolean, "
                                "or tune scheduler")
        elif not early_stopping:
            warnings.warn("Early stopping is not enabled. "
                          "To enable early stopping, pass in a supported "
                          "scheduler from Tune and ensure the estimator "
                          "has `partial_fit`.")

            self.max_iters = 1
            self.early_stopping = None
        else:
            raise ValueError("Early stopping is not supported because "
                             "the estimator does not have `partial_fit`")

        self.cv = cv
        self.scoring = scoring
        self.n_jobs = int(n_jobs or -1)
        if os.environ.get("SKLEARN_N_JOBS") is not None:
            self.sk_n_jobs = int(os.environ.get("SKLEARN_N_JOBS"))
        else:
            self.sk_n_jobs = sk_n_jobs
        self.refit = refit
        self.verbose = verbose
        self.error_score = error_score
        self.return_train_score = return_train_score
        self.local_dir = local_dir
        self.use_gpu = use_gpu
        assert isinstance(self.n_jobs, int)

    def _fit(self, X, y=None, groups=None, **fit_params):
        """Helper method to run fit procedure

        Args:
            X (:obj:`array-like` (shape = [n_samples, n_features])):
                Training vector, where n_samples is the number of samples and
                n_features is the number of features.
            y (:obj:`array-like`): Shape of array expected to be [n_samples]
                or [n_samples, n_output]). Target relative to X for
                classification or regression; None for unsupervised learning.
            groups (:obj:`array-like` (shape (n_samples,)), optional):
                Group labels for the samples used while splitting the dataset
                into train/test set. Only used in conjunction with a "Group"
                `cv` instance (e.g., `GroupKFold`).
            **fit_params (:obj:`dict` of str): Parameters passed to
                the ``fit`` method of the estimator.

        Returns:
            :obj:`TuneBaseSearchCV` child instance, after fitting.
        """

        self._check_params()
        classifier = is_classifier(self.estimator)
        cv = check_cv(cv=self.cv, y=y, classifier=classifier)
        self.n_splits = cv.get_n_splits(X, y, groups)
        if not hasattr(self, "is_multi"):
            self.scoring, self.is_multi = _check_multimetric_scoring(
                self.estimator, self.scoring)
        else:
            self.scoring, _ = _check_multimetric_scoring(
                self.estimator, self.scoring)

        if self.is_multi:
            if self.refit and (not isinstance(self.refit, str)
                               or self.refit not in self.scoring):
                raise ValueError("When using multimetric scoring, refit "
                                 "must be the name of the scorer used to "
                                 "pick the best parameters. If not needed, "
                                 "set refit to False")

        assert isinstance(
            self.n_jobs,
            int), ("Internal error: self.n_jobs must be an integer.")
        if self.n_jobs < 0:
            resources_per_trial = {"cpu": 1, "gpu": 1 if self.use_gpu else 0}
            if self.n_jobs < -1:
                warnings.warn("`self.n_jobs` is automatically set "
                              "-1 for any negative values.")
        else:
            available_cpus = multiprocessing.cpu_count()
            if ray.is_initialized():
                available_cpus = ray.cluster_resources()["CPU"]
            cpu_fraction = available_cpus / self.n_jobs
            if cpu_fraction > 1:
                cpu_fraction = int(np.ceil(cpu_fraction))
            resources_per_trial = {
                "cpu": cpu_fraction,
                "gpu": 1 if self.use_gpu else 0
            }

        X_id = ray.put(X)
        y_id = ray.put(y)

        config = {}
        config["early_stopping"] = bool(self.early_stopping)
        config["X_id"] = X_id
        config["y_id"] = y_id
        config["groups"] = groups
        config["cv"] = cv
        config["fit_params"] = fit_params
        config["scoring"] = self.scoring
        config["max_iters"] = self.max_iters
        config["return_train_score"] = self.return_train_score
        config["n_jobs"] = self.sk_n_jobs

        self._fill_config_hyperparam(config)
        analysis = self._tune_run(config, resources_per_trial)

        self.cv_results_ = self._format_results(self.n_splits, analysis)

        if self.is_multi:
            scoring_name = self.refit
        else:
            scoring_name = "score"

        if self.refit:
            best_config = analysis.get_best_config(
                metric="average_test_%s" % scoring_name, mode="max")
            self.best_params = self._clean_config_dict(best_config)
            self.best_estimator_ = clone(self.estimator)
            self.best_estimator_.set_params(**self.best_params)
            self.best_estimator_.fit(X, y, **fit_params)

            df = analysis.dataframe(
                metric="average_test_%s" % scoring_name, mode="max")
            self.best_score = df["average_test_%s" % scoring_name].iloc[df[
                "average_test_%s" % scoring_name].idxmax()]

            return self

    def fit(self, X, y=None, groups=None, **fit_params):
        """Run fit with all sets of parameters.

        ``tune.run`` is used to perform the fit procedure.

        Args:
            X (:obj:`array-like` (shape = [n_samples, n_features])):
                Training vector, where n_samples is the number of samples and
                n_features is the number of features.
            y (:obj:`array-like`): Shape of array expected to be [n_samples]
                or [n_samples, n_output]). Target relative to X for
                classification or regression; None for unsupervised learning.
            groups (:obj:`array-like` (shape (n_samples,)), optional):
                Group labels for the samples used while splitting the dataset
                into train/test set. Only used in conjunction with a "Group"
                `cv` instance (e.g., `GroupKFold`).
            **fit_params (:obj:`dict` of str): Parameters passed to
                the ``fit`` method of the estimator.

        Returns:
            :obj:`TuneBaseSearchCV` child instance, after fitting.

        """
        ray_init = ray.is_initialized()
        try:
            if not ray_init:
                if self.n_jobs == 1:
                    ray.init(
                        local_mode=True,
                        configure_logging=False,
                        ignore_reinit_error=True)
                else:
                    ray.init(
                        ignore_reinit_error=True,
                        configure_logging=False,
                        log_to_driver=self.verbose == 2)
                    if self.verbose != 2:
                        warnings.warn("Hiding process output by default. "
                                      "To show process output, set verbose=2.")

            result = self._fit(X, y, groups, **fit_params)

            if not ray_init and ray.is_initialized():
                ray.shutdown()

            return result

        except Exception as e:
            if not ray_init and ray.is_initialized():
                ray.shutdown()
            if type(e) != TuneError:
                raise

    def score(self, X, y=None):
        """Compute the score(s) of an estimator on a given test set.

        Args:
            X (:obj:`array-like` (shape = [n_samples, n_features])): Input
                data, where n_samples is the number of samples and
                n_features is the number of features.
            y (:obj:`array-like`): Shape of array is expected to be
                [n_samples] or [n_samples, n_output]). Target relative to X
                for classification or regression. You can also pass in
                None for unsupervised learning.

        Returns:
            float: computed score

        """
        self._check_is_fitted("score")
        if self.is_multi:
            scorer_name = self.refit
        else:
            scorer_name = "score"
        return self.scoring[scorer_name](self.best_estimator_, X, y)

    def _can_early_stop(self):
        """Helper method to determine if it is possible to do early stopping.

        Only sklearn estimators with partial_fit can be early stopped.

        Returns:
            bool: if the estimator can early stop

        """
        return (hasattr(self.estimator, "partial_fit")
                and callable(getattr(self.estimator, "partial_fit", None)))

    def _fill_config_hyperparam(self, config):
        """Fill in the ``config`` dictionary with the hyperparameters.

        For RandomizedSearchCV, samples are pulled from the distribution
        to be saved in the ``config`` dictionary.
        For GridSearchCV, the list is directly saved in the ``config``
        dictionary.

        Implement this functionality in a child class.

        Args:
            config (:obj:`dict`): dictionary to be filled in as the
                configuration for `tune.run`.

        """
        raise NotImplementedError("Define in child class")

    def _tune_run(self, config, resources_per_trial):
        """Wrapper to call ``tune.run``. Implement this in a child class.

        Args:
            config (:obj:`dict`): dictionary to be passed in as the
                configuration for `tune.run`.
            resources_per_trial (:obj:`dict` of int): dictionary specifying the
                number of cpu's and gpu's to use to train the model.

        """
        raise NotImplementedError("Define in child class")

    def _clean_config_dict(self, config):
        """Helper to remove keys from the ``config`` dictionary returned from
        ``tune.run``.

        Args:
            config (:obj:`dict`): Dictionary of all hyperparameter
                configurations and extra output from ``tune.run``., Keys for
                hyperparameters are the hyperparameter variable names
                and the values are the numeric values set to those variables.

        Returns:
            config (:obj:`dict`): Dictionary of all hyperparameter
                configurations without the output from ``tune.run``., Keys for
                hyperparameters are the hyperparameter variable names
                and the values are the numeric values set to those variables.
        """
        for key in [
                "estimator", "early_stopping", "X_id", "y_id", "groups", "cv",
                "fit_params", "scoring", "max_iters", "return_train_score",
                "n_jobs"
        ]:
            config.pop(key, None)
        return config

    def _format_results(self, n_splits, out):
        """Helper to generate the ``cv_results_`` dictionary.

        Args:
            n_splits (int): integer specifying the number of folds when doing
                cross-validation.
            out (:obj:`ExperimentAnalysis`): Object returned by `tune.run`.

        Returns:
            results (:obj:`dict`): Dictionary of results to use for the
                interface's ``cv_results_``.

        """
        dfs = list(out.fetch_trial_dataframes().values())
<<<<<<< HEAD
        finished = [df[df["done"]] for df in dfs]
        test_scores = {}
        train_scores = {}
        for name in self.scoring:
            test_scores[name] = [
=======
        finished = [df.iloc[[-1]] for df in dfs]
        test_scores = [
            df[[
                col for col in dfs[0].columns
                if "split" in col and "test_score" in col
            ]].to_numpy() for df in finished
        ]
        if self.return_train_score:
            train_scores = [
>>>>>>> fc16d50a
                df[[
                    col for col in dfs[0].columns
                    if "split" in col and "test_%s" % name in col
                ]].to_numpy() for df in finished
            ]
            if self.return_train_score:
                train_scores[name] = [
                    df[[
                        col for col in dfs[0].columns
                        if "split" in col and "train_%s" % name in col
                    ]].to_numpy() for df in finished
                ]
            else:
                train_scores = None

        configs = out.get_all_configs()
        candidate_params = [
            self._clean_config_dict(configs[config_key])
            for config_key in configs
        ]

        results = {"params": candidate_params}
        n_candidates = len(candidate_params)

        def _store(
                results,
                key_name,
                array,
                n_splits,
                n_candidates,
                weights=None,
                splits=False,
                rank=False,
        ):
            """A small helper to store the scores/times to the cv_results_"""
            # When iterated first by n_splits and then by parameters
            array = np.array(
                array, dtype=np.float64).reshape((n_candidates, n_splits))
            if splits:
                for split_i in range(n_splits):
                    results["split%d_%s" % (split_i,
                                            key_name)] = array[:, split_i]

            array_means = np.average(array, axis=1, weights=weights)
            results["mean_%s" % key_name] = array_means
            # Weighted std is not directly available in numpy
            array_stds = np.sqrt(
                np.average(
                    (array - array_means[:, np.newaxis])**2,
                    axis=1,
                    weights=weights))
            results["std_%s" % key_name] = array_stds

            if rank:
                results["rank_%s" % key_name] = np.asarray(
                    rankdata(-array_means, method="min"), dtype=np.int32)

        for name in self.scoring:
            _store(
                results,
                "test_%s" % name,
                test_scores[name],
                n_splits,
                n_candidates,
                splits=True,
                rank=True,
            )
        if self.return_train_score:
            for name in self.scoring:
                _store(
                    results,
                    "train_%s" % name,
                    train_scores[name],
                    n_splits,
                    n_candidates,
                    splits=True,
                    rank=True,
                )

        results["time_total_s"] = np.array(
            [df["time_total_s"].to_numpy() for df in finished]).flatten()

        # Use one MaskedArray and mask all the places where the param is not
        # applicable for that candidate. Use defaultdict as each candidate may
        # not contain all the params
        param_results = defaultdict(
            lambda: MaskedArray(
                np.empty(n_candidates),
                mask=True,
                dtype=object,
            )
        )
        for cand_i, params in enumerate(candidate_params):
            for name, value in params.items():
                param_results["param_%s" % name][cand_i] = value

        results.update(param_results)

        return results<|MERGE_RESOLUTION|>--- conflicted
+++ resolved
@@ -538,23 +538,11 @@
 
         """
         dfs = list(out.fetch_trial_dataframes().values())
-<<<<<<< HEAD
         finished = [df[df["done"]] for df in dfs]
         test_scores = {}
         train_scores = {}
         for name in self.scoring:
             test_scores[name] = [
-=======
-        finished = [df.iloc[[-1]] for df in dfs]
-        test_scores = [
-            df[[
-                col for col in dfs[0].columns
-                if "split" in col and "test_score" in col
-            ]].to_numpy() for df in finished
-        ]
-        if self.return_train_score:
-            train_scores = [
->>>>>>> fc16d50a
                 df[[
                     col for col in dfs[0].columns
                     if "split" in col and "test_%s" % name in col
