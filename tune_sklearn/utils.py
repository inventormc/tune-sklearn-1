--- conflicted
+++ resolved
@@ -40,14 +40,8 @@
             and hasattr(estimator, "n_estimators") and is_ensemble_subclass)
 
 
-<<<<<<< HEAD
 def check_error_warm_start(early_stop_type, estimator_config):
-    if (early_stop_type == EarlyStopping.warm_start_iter
-=======
-def check_error_warm_start(estimator, estimator_config):
-    early_stop_type = get_early_stop_type(estimator)
     if (early_stop_type == EarlyStopping.WARM_START_ITER
->>>>>>> 1a77ec51
             and "max_iter" in estimator_config):
         raise ValueError("tune-sklearn uses `max_iter` to warm "
                          "start, so this parameter can't be "
