--- conflicted
+++ resolved
@@ -37,7 +37,6 @@
     @property
     def main_estimator(self):
         return self.estimator_list[0]
-<<<<<<< HEAD
 
     @property
     def is_xgb(self):
@@ -45,9 +44,6 @@
             from xgboost.sklearn import XGBModel
             return isinstance(self.main_estimator, XGBModel)
         return False
-
-=======
->>>>>>> acb013cc
 
     def setup(self, config):
         # forward-compatbility
@@ -98,13 +94,9 @@
                 self.estimator_config["max_iter"] = 1
             for i in range(n_splits):
                 self.estimator_list[i].set_params(**self.estimator_config)
-<<<<<<< HEAD
 
             if self.is_xgb:
                 self.saved_models = [None for _ in range(n_splits)]
-
-=======
->>>>>>> acb013cc
         else:
             self.main_estimator.set_params(**self.estimator_config)
 
@@ -143,21 +135,13 @@
                     test,
                     train_indices=train)
                 if self._can_partial_fit():
-<<<<<<< HEAD
-                    if self.is_lgbm:
-                        self.saved_models[i] = self.estimator_list[i].fit(
-                            X_train, y_train, init_model=self.saved_models[i])
-                    elif self.is_xgb:
+                    if self.is_xgb:
                         self.estimator_list[i].fit(
                             X_train, y_train, xgb_model=self.saved_models[i])
                         self.saved_models[i] = self.estimator_list[i].get_booster()
                     else:
                         self.estimator_list[i].partial_fit(X_train, y_train,
                                                       np.unique(self.y))
-=======
-                    self.estimator_list[i].partial_fit(X_train, y_train,
-                                                       np.unique(self.y))
->>>>>>> acb013cc
                 else:
                     self.estimator_list[i].fit(X_train, y_train)
 
